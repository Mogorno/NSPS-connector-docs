site_name: NSPS Connector Implementation Guide
site_url: https://wiki.portaone.com/display/REQSPEC/NSPS+Connector+Implementation+Guide
nav:
    - Introduction: index.md
    - connector-overview.md
    - implementation-specific.md
    - deployment.md
    - testing.md
    - NSPS:
<<<<<<< HEAD
          - NSPS/overview.md
          - NSPS/data-flows.md
          - NSPS/technical-specifications.md
    - Connector:
          - connector/overview.md
          - connector/request-handling.md
          - connector/deployment.md
          - connector/testing.md
          - Implementation Specific:
                - connector/implementation-specific/requirements.md
                - Request Handling:
                      - connector/implementation-specific/request-handling/request-body.md
                      - connector/implementation-specific/request-handling/request-headers.md
                      - connector/implementation-specific/request-handling/event-types.md
                - connector/implementation-specific/configuration.md
                - connector/implementation-specific/logging.md
                - connector/implementation-specific/error-handling.md
    - Examples:
          - WTL HLR HSS Connector:
                - examples/wtl-hlr-hss-connector/overview.md
                - examples/wtl-hlr-hss-connector/workflow.md
                - examples/wtl-hlr-hss-connector/explained.md

=======
        - NSPS/nsps-overview.md
        - NSPS/data-flows.md
        - NSPS/technical-specifications.md
    - Examples:
          - WTL HLR HSS Connector:
                - examples/wtl_hlr_hss_connector/overview.md
                - examples/wtl_hlr_hss_connector/workflow.md
                - examples/wtl_hlr_hss_connector/explained.md
>>>>>>> 222eec40
theme:
    name: material
    logo: assets/images/portaone-main-logo.png
    favicon: assets/images/favicon.ico
    features:
        - content.code.copy
        - navigation.footer
    font:
        text: Roboto
        code: Red Hat Mono
    palette:
        #Dark mode
        - scheme: slate
          toggle:
              icon: material/weather-sunny
              name: Dark mode
          primary: blue
          accent: blue

        #Light mode
        - scheme: default
          toggle:
              icon: material/weather-night
              name: Light mode
          primary: blue
          accent: blue

markdown_extensions:
    - admonition
    - codehilite
    - attr_list
    - pymdownx.emoji:
          emoji_index: !!python/name:material.extensions.emoji.twemoji
          emoji_generator: !!python/name:material.extensions.emoji.to_svg
    - tables
    - pymdownx.highlight:
          anchor_linenums: true
          line_spans: __span
          pygments_lang_class: true
    - pymdownx.inlinehilite
    - pymdownx.snippets
<<<<<<< HEAD
    - pymdownx.superfences:
          custom_fences:
              - name: mermaid
                class: mermaid
                format: !!python/name:pymdownx.superfences.fence_code_format
    - pymdownx.tabbed:
          alternate_style: true
    - admonition
    - pymdownx.details
    - md_in_html
    - abbr
    - def_list

extra_css:
    - stylesheets/extra.css

copyright: Copyright &copy; 2025 PortaOne, Inc. All rights reserved.
=======
    - pymdownx.superfences

plugins:
    - search
    - mermaid2
>>>>>>> 222eec40
<|MERGE_RESOLUTION|>--- conflicted
+++ resolved
@@ -3,44 +3,27 @@
 nav:
     - Introduction: index.md
     - connector-overview.md
-    - implementation-specific.md
+    - NSPS:
+          - NSPS/nsps-overview.md
+          - NSPS/data-flows.md
+          - NSPS/technical-specifications.md
+    - Implementation Specific:
+          - implementation-specific/requirements.md
+          - Request Handling:
+                - implementation-specific/request-handling/request-body.md
+                - implementation-specific/request-handling/request-headers.md
+                - implementation-specific/request-handling/event-types.md
+          - implementation-specific/configuration.md
+          - implementation-specific/logging.md
+          - implementation-specific/error-handling.md
     - deployment.md
     - testing.md
-    - NSPS:
-<<<<<<< HEAD
-          - NSPS/overview.md
-          - NSPS/data-flows.md
-          - NSPS/technical-specifications.md
-    - Connector:
-          - connector/overview.md
-          - connector/request-handling.md
-          - connector/deployment.md
-          - connector/testing.md
-          - Implementation Specific:
-                - connector/implementation-specific/requirements.md
-                - Request Handling:
-                      - connector/implementation-specific/request-handling/request-body.md
-                      - connector/implementation-specific/request-handling/request-headers.md
-                      - connector/implementation-specific/request-handling/event-types.md
-                - connector/implementation-specific/configuration.md
-                - connector/implementation-specific/logging.md
-                - connector/implementation-specific/error-handling.md
     - Examples:
           - WTL HLR HSS Connector:
                 - examples/wtl-hlr-hss-connector/overview.md
                 - examples/wtl-hlr-hss-connector/workflow.md
                 - examples/wtl-hlr-hss-connector/explained.md
 
-=======
-        - NSPS/nsps-overview.md
-        - NSPS/data-flows.md
-        - NSPS/technical-specifications.md
-    - Examples:
-          - WTL HLR HSS Connector:
-                - examples/wtl_hlr_hss_connector/overview.md
-                - examples/wtl_hlr_hss_connector/workflow.md
-                - examples/wtl_hlr_hss_connector/explained.md
->>>>>>> 222eec40
 theme:
     name: material
     logo: assets/images/portaone-main-logo.png
@@ -70,7 +53,6 @@
 
 markdown_extensions:
     - admonition
-    - codehilite
     - attr_list
     - pymdownx.emoji:
           emoji_index: !!python/name:material.extensions.emoji.twemoji
@@ -82,7 +64,6 @@
           pygments_lang_class: true
     - pymdownx.inlinehilite
     - pymdownx.snippets
-<<<<<<< HEAD
     - pymdownx.superfences:
           custom_fences:
               - name: mermaid
@@ -90,7 +71,6 @@
                 format: !!python/name:pymdownx.superfences.fence_code_format
     - pymdownx.tabbed:
           alternate_style: true
-    - admonition
     - pymdownx.details
     - md_in_html
     - abbr
@@ -99,11 +79,4 @@
 extra_css:
     - stylesheets/extra.css
 
-copyright: Copyright &copy; 2025 PortaOne, Inc. All rights reserved.
-=======
-    - pymdownx.superfences
-
-plugins:
-    - search
-    - mermaid2
->>>>>>> 222eec40
+copyright: Copyright &copy; 2025 PortaOne, Inc. All rights reserved.